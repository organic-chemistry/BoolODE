# Set the path to your clone of the BoolODE repository here
# The current options will perform stochastic simulations
# using the default kinetic parameters.
# If you would like to sample parameters, use the following options:
#  --sample-par --std 0.05 -i
# The above will specify a standard deviation of 5% of the default parameter
# value, and the -i option will set all parameters to a single sampled value.

path_to_boolode="../"
NUMCELLS="2000"

<<<<<<< HEAD
# Dyn- models
# linear
## simulate and store trajectories
python $path_to_boolode/src/BoolODE.py --path $path_to_boolode/data/dyn-linear.txt\
       --ics $path_to_boolode/data/dyn-linear_ics.txt --max-time 5 --num-cells $NUMCELLS\
       --do-parallel\
       --outPrefix "generated-datasets/dyn-linear/"
## Carry out dropouts
python $path_to_boolode/src/genDropouts.py  -e "benchmarking/Simulated-samples/"$MODELNAME"/"$MODELNAME"-"$NUMCELLS"-"$simnum"/ExpressionData.csv"\
       -p "benchmarking/Simulated-samples/"$MODELNAME"/"$MODELNAME"-"$NUMCELLS"-"$simnum"/PseudoTime.csv"\
       -r "benchmarking/Simulated-samples/"$MODELNAME"/"$MODELNAME"-"$NUMCELLS"-"$simnum"/refNetwork.csv"\
       -n 2000 -d --drop-cutoff 0.7 --drop-prob 0.7 -i $simnum\
       --outPrefix "benchmarking/Simulated-dropouts/"$MODELNAME"/"$MODELNAME
# linear long
=======
# Synthetic Networks
# Linear
python $path_to_boolode/src/BoolODE.py --path $path_to_boolode/data/dyn-linear.txt\
       --ics $path_to_boolode/data/dyn-linear_ics.txt --max-time 5 --num-cells $NUMCELLS\
       --do-parallel\
       --outPrefix "Synthetic/dyn-LI/"

# Linear Long
>>>>>>> a5e7bc00
python $path_to_boolode/src/BoolODE.py --path $path_to_boolode/data/dyn-linear-long.txt\
       --ics $path_to_boolode/data/dyn-linear-long_ics.txt --max-time 15 --num-cells $NUMCELLS\
       --do-parallel\
       --outPrefix "Synthetic/dyn-LL/"
       
# Cycle
python $path_to_boolode/src/BoolODE.py --path $path_to_boolode/data/dyn-cycle.txt\
       --ics $path_to_boolode/data/dyn-cycle_ics.txt --max-time 8 --num-cells $NUMCELLS\
       --do-parallel\
       --outPrefix "Synthetic/dyn-CY/"
       
# Bifurcating
python $path_to_boolode/src/BoolODE.py --path $path_to_boolode/data/dyn-bifurcating.txt\
       --ics $path_to_boolode/data/dyn-bifurcating_ics.txt --max-time 5 --num-cells $NUMCELLS\
       --do-parallel\
       --nClusters 2\
       --outPrefix "Synthetic/dyn-BF/"

# Bifurcating-converging
python $path_to_boolode/src/BoolODE.py --path $path_to_boolode/data/dyn-bifurcating-converging.txt\
       --ics $path_to_boolode/data/dyn-bifurcating-converging_ics.txt --max-time 8 --num-cells $NUMCELLS\
       --do-parallel\
       --nClusters 2\
       --outPrefix "Synthetic/dyn-BFC/"

# Trifurcating
python $path_to_boolode/src/BoolODE.py --path $path_to_boolode/data/dyn-trifurcating.txt\
       --ics $path_to_boolode/data/dyn-trifurcating_ics.txt --max-time 8 --num-cells $NUMCELLS\
       --do-parallel\
       --nClusters 3\
       --outPrefix "Synthetic/dyn-TF/"



# Curated models
# mCAD
python $path_to_boolode/src/BoolODE.py --path $path_to_boolode/data/mCAD.txt\
       --ics $path_to_boolode/data/mCAD_ics.txt --max-time 5 --num-cells $NUMCELLS\
       --do-parallel\
       --nClusters 2\
       --outPrefix "Curated/mCAD/"

# VSC
python $path_to_boolode/src/BoolODE.py --path $path_to_boolode/data/VSC.txt\
       --ics $path_to_boolode/data/VSC_ics.txt --max-time 5 --num-cells $NUMCELLS\
       --do-parallel\
       --nClusters 5\
       --outPrefix "Curated/VSC/"

# HSC
python $path_to_boolode/src/BoolODE.py --path $path_to_boolode/data/HSC.txt\
       --ics $path_to_boolode/data/HSC_ics.txt --max-time 8 --num-cells $NUMCELLS\
       --do-parallel\
       --nClusters 4\
       --outPrefix "Curated/HSC/"

# GSD
python $path_to_boolode/src/BoolODE.py --path $path_to_boolode/data/GSD.txt\
<<<<<<< HEAD
       --max-time 8 --num-cells $NUMCELLS\
=======
       --ics $path_to_boolode/data/GSD_ics.txt --max-time 8 --num-cells $NUMCELLS\
>>>>>>> a5e7bc00
       --do-parallel\
       --nClusters 2\
       --outPrefix "Curated/GSD/"
       <|MERGE_RESOLUTION|>--- conflicted
+++ resolved
@@ -6,98 +6,161 @@
 # The above will specify a standard deviation of 5% of the default parameter
 # value, and the -i option will set all parameters to a single sampled value.
 
-path_to_boolode="../"
-NUMCELLS="2000"
+path_to_boolode=".."
+numcells="2000"
 
-<<<<<<< HEAD
-# Dyn- models
-# linear
-## simulate and store trajectories
-python $path_to_boolode/src/BoolODE.py --path $path_to_boolode/data/dyn-linear.txt\
-       --ics $path_to_boolode/data/dyn-linear_ics.txt --max-time 5 --num-cells $NUMCELLS\
+# Synthetic Networks
+output_dir="Synthetic/"
+
+# Linear
+output_name="dyn-LI"
+echo "Simulating "$model_name
+python $path_to_boolode/src/BoolODE.py --path $path_to_boolode/data/$model_name.txt\
+       --ics $path_to_boolode/data/$model_name"_ics.txt" --max-time 5 --num-cells $numcells\
        --do-parallel\
-       --outPrefix "generated-datasets/dyn-linear/"
-## Carry out dropouts
-python $path_to_boolode/src/genDropouts.py  -e "benchmarking/Simulated-samples/"$MODELNAME"/"$MODELNAME"-"$NUMCELLS"-"$simnum"/ExpressionData.csv"\
-       -p "benchmarking/Simulated-samples/"$MODELNAME"/"$MODELNAME"-"$NUMCELLS"-"$simnum"/PseudoTime.csv"\
-       -r "benchmarking/Simulated-samples/"$MODELNAME"/"$MODELNAME"-"$NUMCELLS"-"$simnum"/refNetwork.csv"\
-       -n 2000 -d --drop-cutoff 0.7 --drop-prob 0.7 -i $simnum\
-       --outPrefix "benchmarking/Simulated-dropouts/"$MODELNAME"/"$MODELNAME
-# linear long
-=======
-# Synthetic Networks
-# Linear
-python $path_to_boolode/src/BoolODE.py --path $path_to_boolode/data/dyn-linear.txt\
-       --ics $path_to_boolode/data/dyn-linear_ics.txt --max-time 5 --num-cells $NUMCELLS\
-       --do-parallel\
-       --outPrefix "Synthetic/dyn-LI/"
+       --outPrefix $output_dir$output_name"/"
 
 # Linear Long
->>>>>>> a5e7bc00
-python $path_to_boolode/src/BoolODE.py --path $path_to_boolode/data/dyn-linear-long.txt\
-       --ics $path_to_boolode/data/dyn-linear-long_ics.txt --max-time 15 --num-cells $NUMCELLS\
+output_name="dyn-LL"
+model_name="dyn-linear-long"
+python $path_to_boolode/src/BoolODE.py --path $path_to_boolode/data/$model_name.txt\
+       --ics $path_to_boolode/data/$model_name"_ics.txt" --max-time 15 --num-cells $numcells\
        --do-parallel\
-       --outPrefix "Synthetic/dyn-LL/"
+       --outPrefix $output_dir$output_name"/"
        
 # Cycle
-python $path_to_boolode/src/BoolODE.py --path $path_to_boolode/data/dyn-cycle.txt\
-       --ics $path_to_boolode/data/dyn-cycle_ics.txt --max-time 8 --num-cells $NUMCELLS\
+output_name="dyn-CY"
+model_name="dyn-cycle"
+python $path_to_boolode/src/BoolODE.py --path $path_to_boolode/data/$model_name.txt\
+       --ics $path_to_boolode/data/$model_name"_ics.txt" --max-time 8 --num-cells $numcells\
        --do-parallel\
-       --outPrefix "Synthetic/dyn-CY/"
+       --outPrefix $output_dir$output_name"/"
        
 # Bifurcating
-python $path_to_boolode/src/BoolODE.py --path $path_to_boolode/data/dyn-bifurcating.txt\
-       --ics $path_to_boolode/data/dyn-bifurcating_ics.txt --max-time 5 --num-cells $NUMCELLS\
+output_name="dyn-BF"
+model_name="dyn-bifurcating"
+python $path_to_boolode/src/BoolODE.py --path $path_to_boolode/data/$model_name.txt\
+       --ics $path_to_boolode/data/$model_name"_ics.txt" --max-time 5 --num-cells $numcells\
        --do-parallel\
        --nClusters 2\
-       --outPrefix "Synthetic/dyn-BF/"
+       --outPrefix $output_dir$output_name"/"
 
 # Bifurcating-converging
-python $path_to_boolode/src/BoolODE.py --path $path_to_boolode/data/dyn-bifurcating-converging.txt\
-       --ics $path_to_boolode/data/dyn-bifurcating-converging_ics.txt --max-time 8 --num-cells $NUMCELLS\
+model_name="dyn-bifurcating-converging"
+output_name="dyn-BFC"
+python $path_to_boolode/src/BoolODE.py --path $path_to_boolode/data/$model_name.txt\
+       --ics $path_to_boolode/data/$model_name"_ics.txt" --max-time 8 --num-cells $numcells\
        --do-parallel\
        --nClusters 2\
-       --outPrefix "Synthetic/dyn-BFC/"
+       --outPrefix $output_dir$output_name"/"
 
 # Trifurcating
-python $path_to_boolode/src/BoolODE.py --path $path_to_boolode/data/dyn-trifurcating.txt\
-       --ics $path_to_boolode/data/dyn-trifurcating_ics.txt --max-time 8 --num-cells $NUMCELLS\
+model_name="dyn-trifurcating"
+output_name="dyn-TF"
+python $path_to_boolode/src/BoolODE.py --path $path_to_boolode/data/$model_name.txt\
+       --ics $path_to_boolode/data/$model_name"_ics.txt" --max-time 8 --num-cells $numcells\
        --do-parallel\
        --nClusters 3\
-       --outPrefix "Synthetic/dyn-TF/"
+       --outPrefix $output_dir$output_name"/"
 
 
+# # Curated models
+output_dir="Curated/"
 
-# Curated models
 # mCAD
-python $path_to_boolode/src/BoolODE.py --path $path_to_boolode/data/mCAD.txt\
-       --ics $path_to_boolode/data/mCAD_ics.txt --max-time 5 --num-cells $NUMCELLS\
+output_name="mCAD"
+model_name="mCAD"
+numclusters="2"
+echo "Simulating "$model_name
+python $path_to_boolode/src/BoolODE.py --path $path_to_boolode/data/$model_name.txt\
+       --ics $path_to_boolode/data/$model_name"_ics.txt" --max-time 5 --num-cells $numcells\
        --do-parallel\
-       --nClusters 2\
-       --outPrefix "Curated/mCAD/"
+       --nClusters $numclusters\
+       --outPrefix $output_dir$output_name"/"
 
-# VSC
-python $path_to_boolode/src/BoolODE.py --path $path_to_boolode/data/VSC.txt\
-       --ics $path_to_boolode/data/VSC_ics.txt --max-time 5 --num-cells $NUMCELLS\
+echo "Generating dropouts"
+python $path_to_boolode/scripts/genDropouts.py  -e $output_dir$output_name"/ExpressionData.csv"\
+       -p $output_dir$output_name"/PseudoTime.csv"\
+       -r $output_dir$output_name"/refNetwork.csv"\
+       -n $numcells -d --drop-cutoff 0.7 --drop-prob 0.7 -i 1\
+       --outPrefix $output_dir$output_name"/"$output_name"-dropped/"
+
+echo "Running slingshot"
+numclusters=3
+python $path_to_boolode/scripts/runSlingshot.py --expr $output_dir$output_name"/ExpressionData.csv"\
+       --pseudo $output_dir$output_name"/PseudoTime.csv"\
+       --outPrefix $output_dir$output_name\
+       --nClusters=$numclusters -r 200
+
+VSC
+model_name="VSC"
+output_name="VSC"
+numclusters="5"
+echo "Simulating "$model_name
+python $path_to_boolode/src/BoolODE.py --path $path_to_boolode/data/$model_name.txt\
+       --ics $path_to_boolode/data/$model_name"_ics.txt" --max-time 5 --num-cells $numcells\
        --do-parallel\
-       --nClusters 5\
-       --outPrefix "Curated/VSC/"
+       --nClusters $numclusters\
+       --outPrefix $output_dir$output_name"/"
+
+echo "Generating dropouts"
+python $path_to_boolode/scripts/genDropouts.py  -e $output_dir$output_name"/ExpressionData.csv"\
+       -p $output_dir$output_name"/PseudoTime.csv"\
+       -r $output_dir$output_name"/refNetwork.csv"\
+       -n $numcells -d --drop-cutoff 0.7 --drop-prob 0.7 -i 1\
+       --outPrefix $output_dir$output_name"/"$output_name"-dropped/"
+
+echo "Running slingshot"
+numclusters=6
+python $path_to_boolode/scripts/runSlingshot.py --expr $output_dir$output_name"/ExpressionData.csv"\
+       --pseudo $output_dir$output_name"/PseudoTime.csv"\
+       --outPrefix $output_dir$output_name\
+       --nClusters=$numclusters -r 200
 
 # HSC
+model_name="HSC"
+output_name="HSC"
+numclusters="4"
 python $path_to_boolode/src/BoolODE.py --path $path_to_boolode/data/HSC.txt\
-       --ics $path_to_boolode/data/HSC_ics.txt --max-time 8 --num-cells $NUMCELLS\
+       --ics $path_to_boolode/data/$model_name"_ics.txt" --max-time 8 --num-cells $numcells\
        --do-parallel\
-       --nClusters 4\
-       --outPrefix "Curated/HSC/"
+       --nClusters $numclusters\
+       --outPrefix $output_dir$output_name"/"
+
+echo "Generating dropouts"
+python $path_to_boolode/scripts/genDropouts.py  -e $output_dir$output_name"/ExpressionData.csv"\
+       -p $output_dir$output_name"/PseudoTime.csv"\
+       -r $output_dir$output_name"/refNetwork.csv"\
+       -n $numcells -d --drop-cutoff 0.7 --drop-prob 0.7 -i 1\
+       --outPrefix $output_dir$output_name"/"$output_name"-dropped/"
+
+echo "Running slingshot"
+numclusters=5
+python $path_to_boolode/scripts/runSlingshot.py --expr $output_dir$output_name"/ExpressionData.csv"\
+       --pseudo $output_dir$output_name"/PseudoTime.csv"\
+       --outPrefix $output_dir$output_name\
+       --nClusters=$numclusters -r 200
 
 # GSD
-python $path_to_boolode/src/BoolODE.py --path $path_to_boolode/data/GSD.txt\
-<<<<<<< HEAD
-       --max-time 8 --num-cells $NUMCELLS\
-=======
-       --ics $path_to_boolode/data/GSD_ics.txt --max-time 8 --num-cells $NUMCELLS\
->>>>>>> a5e7bc00
+output_name="GSD"
+model_name="GSD"
+numclusters="2"
+python $path_to_boolode/src/BoolODE.py --path $path_to_boolode/data/$model_name.txt\
+       --max-time 8 --num-cells $numcells\
        --do-parallel\
-       --nClusters 2\
-       --outPrefix "Curated/GSD/"
-       +       --nClusters $numclusters\
+       --outPrefix $output_dir$output_name"/"
+
+echo "Generating dropouts"
+python $path_to_boolode/scripts/genDropouts.py  -e $output_dir$output_name"/ExpressionData.csv"\
+       -p $output_dir$output_name"/PseudoTime.csv"\
+       -r $output_dir$output_name"/refNetwork.csv"\
+       -n $numcells -d --drop-cutoff 0.7 --drop-prob 0.7 -i 1\
+       --outPrefix $output_dir$output_name"/"$output_name"-dropped/"
+
+echo "Running slingshot"
+numclusters=3
+python $path_to_boolode/scripts/runSlingshot.py --expr $output_dir$output_name"/ExpressionData.csv"\
+       --pseudo $output_dir$output_name"/PseudoTime.csv"\
+       --outPrefix $output_dir$output_name\
+       --nClusters=$numclusters -r 200